--- conflicted
+++ resolved
@@ -29,136 +29,6 @@
 import _tskit
 import lwt_interface.dict_encoding_testlib
 import tskit
-<<<<<<< HEAD
-import tskit.util as util
-
-
-def get_example_tables():
-    """
-    Return a tree sequence that has data in all fields.
-    """
-    pop_configs = [msprime.PopulationConfiguration(5) for _ in range(2)]
-    migration_matrix = [[0, 1], [1, 0]]
-    ts = msprime.simulate(
-        population_configurations=pop_configs,
-        migration_matrix=migration_matrix,
-        mutation_rate=1,
-        record_migrations=True,
-        random_seed=1,
-    )
-
-    tables = ts.dump_tables()
-    for j in range(ts.num_samples):
-        tables.individuals.add_row(
-            flags=j,
-            location=np.arange(j),
-            parents=[tskit.NULL, tskit.NULL],
-            metadata=b"x" * j,
-        )
-    tables.nodes.clear()
-    for node in ts.nodes():
-        tables.nodes.add_row(
-            flags=node.flags,
-            time=node.time,
-            population=node.population,
-            individual=node.id if node.id < ts.num_samples else -1,
-            metadata=b"y" * node.id,
-        )
-    tables.edges.clear()
-    for edge in ts.edges():
-        tables.edges.add_row(
-            left=edge.left,
-            right=edge.right,
-            child=edge.child,
-            parent=edge.parent,
-            metadata=b"y" * edge.id,
-        )
-    tables.sites.clear()
-    for site in ts.sites():
-        tables.sites.add_row(
-            position=site.position,
-            ancestral_state="A" * site.id,
-            metadata=b"q" * site.id,
-        )
-    tables.mutations.clear()
-    for mutation in ts.mutations():
-        mut_id = tables.mutations.add_row(
-            site=mutation.site,
-            node=mutation.node,
-            time=0,
-            parent=-1,
-            derived_state="C" * mutation.id,
-            metadata=b"x" * mutation.id,
-        )
-        # Add another mutation on the same branch.
-        tables.mutations.add_row(
-            site=mutation.site,
-            node=mutation.node,
-            time=0,
-            parent=mut_id,
-            derived_state="G" * mutation.id,
-            metadata=b"y" * mutation.id,
-        )
-    tables.migrations.clear()
-    for migration in ts.migrations():
-        tables.migrations.add_row(
-            left=migration.left,
-            right=migration.right,
-            node=migration.node,
-            source=migration.source,
-            dest=migration.dest,
-            time=migration.time,
-            metadata=b"y" * migration.id,
-        )
-    for j in range(10):
-        tables.populations.add_row(metadata=b"p" * j)
-        tables.provenances.add_row(timestamp="x" * j, record="y" * j)
-    tables.metadata_schema = tskit.MetadataSchema(
-        {
-            "codec": "struct",
-            "type": "object",
-            "properties": {
-                "top-level": {
-                    "type": "array",
-                    "items": {"type": "integer", "binaryFormat": "B"},
-                    "noLengthEncodingExhaustBuffer": True,
-                }
-            },
-        }
-    )
-    tables.metadata = {"top-level": [1, 2, 3, 4]}
-    for table in [
-        "individuals",
-        "nodes",
-        "edges",
-        "migrations",
-        "sites",
-        "mutations",
-        "populations",
-    ]:
-        t = getattr(tables, table)
-        t.metadata_schema = tskit.MetadataSchema(
-            {
-                "codec": "struct",
-                "type": "object",
-                "properties": {table: {"type": "string", "binaryFormat": "50p"}},
-            }
-        )
-    return tables
-
-
-class TestEncodingVersion(unittest.TestCase):
-    def test_version(self):
-        lwt = c_module.LightweightTableCollection()
-        self.assertEqual(lwt.asdict()["encoding_version"], (1, 1))
-
-
-class TestRoundTrip(unittest.TestCase):
-    """
-    Tests if we can do a simple round trip on simulated data.
-    """
-=======
->>>>>>> e1eef38b
 
 
 lwt_interface.dict_encoding_testlib.lwt_module = _tskit
