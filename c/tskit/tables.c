--- conflicted
+++ resolved
@@ -565,16 +565,11 @@
     double *location, tsk_size_t location_length, tsk_id_t *parents,
     tsk_size_t parents_length, const char *metadata, tsk_size_t metadata_length)
 {
-<<<<<<< HEAD
-    assert(self->num_rows < self->max_rows);
-    assert(self->metadata_length + metadata_length <= self->max_metadata_length);
-    assert(self->parents_length + parents_length <= self->max_parents_length);
-    assert(self->location_length + location_length <= self->max_location_length);
-=======
+
     tsk_bug_assert(self->num_rows < self->max_rows);
+    tsk_bug_assert(self->parents_length + parents_length <= self->max_parents_length);
     tsk_bug_assert(self->metadata_length + metadata_length <= self->max_metadata_length);
     tsk_bug_assert(self->location_length + location_length <= self->max_location_length);
->>>>>>> 160f14b6
     self->flags[self->num_rows] = flags;
     memcpy(self->location + self->location_length, location,
         location_length * sizeof(double));
