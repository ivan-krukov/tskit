--- conflicted
+++ resolved
@@ -806,13 +806,9 @@
     or a negative value on failure.
 */
 tsk_id_t tsk_individual_table_add_row(tsk_individual_table_t *self, tsk_flags_t flags,
-<<<<<<< HEAD
-    double *location, tsk_size_t location_length, tsk_id_t *parents,
-    tsk_size_t parents_length, const char *metadata, tsk_size_t metadata_length);
-=======
-    const double *location, tsk_size_t location_length, const char *metadata,
-    tsk_size_t metadata_length);
->>>>>>> e1eef38b
+    const double *location, tsk_size_t location_length,
+    const tsk_id_t *parents, tsk_size_t parents_length,
+    const char *metadata, tsk_size_t metadata_length);
 
 /**
 @brief Clears this table, setting the number of rows to zero.
@@ -935,23 +931,16 @@
 /* Undocumented methods */
 
 int tsk_individual_table_set_columns(tsk_individual_table_t *self, tsk_size_t num_rows,
-<<<<<<< HEAD
-    tsk_flags_t *flags, double *location, tsk_size_t *location_length, tsk_id_t *parents,
-    tsk_size_t *parents_length, const char *metadata, tsk_size_t *metadata_length);
-int tsk_individual_table_append_columns(tsk_individual_table_t *self,
-    tsk_size_t num_rows, tsk_flags_t *flags, double *location,
-    tsk_size_t *location_length, tsk_id_t *parents, tsk_size_t *parents_length,
-    const char *metadata, tsk_size_t *metadata_length);
-int tsk_individual_table_dump_text(tsk_individual_table_t *self, FILE *out);
-=======
     const tsk_flags_t *flags, const double *location, const tsk_size_t *location_length,
+    tsk_id_t *parents, tsk_size_t *parents_length,
     const char *metadata, const tsk_size_t *metadata_length);
 int tsk_individual_table_append_columns(tsk_individual_table_t *self,
     tsk_size_t num_rows, const tsk_flags_t *flags, const double *location,
-    const tsk_size_t *location_length, const char *metadata,
+    const tsk_size_t *location_length,
+    tsk_id_t *parents,
+    tsk_size_t *parents_length,const char *metadata,
     const tsk_size_t *metadata_length);
 int tsk_individual_table_dump_text(const tsk_individual_table_t *self, FILE *out);
->>>>>>> e1eef38b
 int tsk_individual_table_set_max_rows_increment(
     tsk_individual_table_t *self, tsk_size_t max_rows_increment);
 int tsk_individual_table_set_max_metadata_length_increment(
