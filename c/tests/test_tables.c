--- conflicted
+++ resolved
@@ -2217,11 +2217,7 @@
         metadata_offset[j] = (tsk_size_t) j;
     }
     ret = tsk_individual_table_set_columns(&table, num_rows, flags, location,
-<<<<<<< HEAD
-        location_offset, NULL, NULL, metadata, metadata_offset);
-=======
         location_offset, parents, parents_offset, metadata, metadata_offset);
->>>>>>> d0fbaa74
     CU_ASSERT_EQUAL(ret, 0);
     CU_ASSERT_EQUAL(memcmp(table.flags, flags, num_rows * sizeof(uint32_t)), 0);
     CU_ASSERT_EQUAL(
@@ -2247,11 +2243,7 @@
 
     /* Append another num_rows onto the end */
     ret = tsk_individual_table_append_columns(&table, num_rows, flags, location,
-<<<<<<< HEAD
-        location_offset, NULL, NULL, metadata, metadata_offset);
-=======
         location_offset, parents, parents_offset, metadata, metadata_offset);
->>>>>>> d0fbaa74
     CU_ASSERT_EQUAL(ret, 0);
     CU_ASSERT_EQUAL(memcmp(table.flags, flags, num_rows * sizeof(uint32_t)), 0);
     CU_ASSERT_EQUAL(
@@ -2306,26 +2298,8 @@
     ret = tsk_individual_table_truncate(&table, num_rows + 1);
     CU_ASSERT_EQUAL_FATAL(ret, TSK_ERR_BAD_TABLE_POSITION);
 
-    // TODO: add tests for parent spec
     /* flags can't be NULL */
     ret = tsk_individual_table_set_columns(&table, num_rows, NULL, location,
-<<<<<<< HEAD
-        location_offset, NULL, NULL, metadata, metadata_offset);
-    CU_ASSERT_EQUAL(ret, TSK_ERR_BAD_PARAM_VALUE);
-    /* location and location offset must be simultaneously NULL or not */
-    ret = tsk_individual_table_set_columns(
-        &table, num_rows, flags, location, NULL, NULL, NULL, metadata, metadata_offset);
-    CU_ASSERT_EQUAL(ret, TSK_ERR_BAD_PARAM_VALUE);
-    ret = tsk_individual_table_set_columns(&table, num_rows, flags, NULL,
-        location_offset, NULL, NULL, metadata, metadata_offset);
-    CU_ASSERT_EQUAL(ret, TSK_ERR_BAD_PARAM_VALUE);
-    /* metadata and metadata offset must be simultaneously NULL or not */
-    ret = tsk_individual_table_set_columns(&table, num_rows, flags, location,
-        location_offset, NULL, NULL, NULL, metadata_offset);
-    CU_ASSERT_EQUAL(ret, TSK_ERR_BAD_PARAM_VALUE);
-    ret = tsk_individual_table_set_columns(
-        &table, num_rows, flags, location, location_offset, NULL, NULL, metadata, NULL);
-=======
         location_offset, parents, parents_offset, metadata, metadata_offset);
     CU_ASSERT_EQUAL(ret, TSK_ERR_BAD_PARAM_VALUE);
     /* location and location offset must be simultaneously NULL or not */
@@ -2348,7 +2322,6 @@
     CU_ASSERT_EQUAL(ret, TSK_ERR_BAD_PARAM_VALUE);
     ret = tsk_individual_table_set_columns(&table, num_rows, flags, location,
         location_offset, parents, parents_offset, metadata, NULL);
->>>>>>> d0fbaa74
     CU_ASSERT_EQUAL(ret, TSK_ERR_BAD_PARAM_VALUE);
 
     /* if location and location_offset are both null, all locations are zero length */
@@ -2418,13 +2391,8 @@
         0);
     CU_ASSERT_EQUAL(table.num_rows, num_rows);
     CU_ASSERT_EQUAL(table.metadata_length, 0);
-<<<<<<< HEAD
-    ret = tsk_individual_table_append_columns(
-        &table, num_rows, flags, location, location_offset, NULL, NULL, NULL, NULL);
-=======
     ret = tsk_individual_table_append_columns(&table, num_rows, flags, location,
         location_offset, parents, parents_offset, NULL, NULL);
->>>>>>> d0fbaa74
     CU_ASSERT_EQUAL(ret, 0);
     CU_ASSERT_EQUAL(
         memcmp(table.location, location, spatial_dimension * num_rows * sizeof(double)),
@@ -4696,15 +4664,12 @@
     CU_ASSERT_EQUAL_FATAL(ret, 1);
     ret = tsk_individual_table_add_row(
         &tables.individuals, 0, NULL, 0, NULL, 0, NULL, too_big);
-<<<<<<< HEAD
-=======
     CU_ASSERT_EQUAL_FATAL(ret, TSK_ERR_COLUMN_OVERFLOW);
     ret = tsk_individual_table_add_row(
         &tables.individuals, 0, NULL, 0, id_zeros, 1, NULL, 0);
     CU_ASSERT_EQUAL_FATAL(ret, 2);
     ret = tsk_individual_table_add_row(
         &tables.individuals, 0, NULL, 0, NULL, too_big, NULL, 0);
->>>>>>> d0fbaa74
     CU_ASSERT_EQUAL_FATAL(ret, TSK_ERR_COLUMN_OVERFLOW);
 
     ret = tsk_node_table_add_row(&tables.nodes, 0, 0, 0, 0, zeros, 1);
@@ -5259,11 +5224,6 @@
     CU_ASSERT_FATAL(ret >= 0);
     ret = tsk_individual_table_add_row(
         &tables.individuals, 0, NULL, 0, NULL, 0, NULL, 0);
-<<<<<<< HEAD
-    CU_ASSERT_FATAL(ret >= 0);
-    ret = tsk_individual_table_add_row(
-        &tables.individuals, 0, NULL, 0, NULL, 0, NULL, 0);
-=======
     CU_ASSERT_FATAL(ret >= 0);
     ret = tsk_individual_table_add_row(
         &tables.individuals, 0, NULL, 0, NULL, 0, NULL, 0);
@@ -5273,7 +5233,6 @@
         &tables.individuals, 0, NULL, 0, NULL, 0, NULL, 0);
     CU_ASSERT_FATAL(ret >= 0);
     ret = tsk_population_table_add_row(&tables.populations, NULL, 0);
->>>>>>> d0fbaa74
     CU_ASSERT_FATAL(ret >= 0);
     // unused population
     ret = tsk_population_table_add_row(&tables.populations, NULL, 0);
