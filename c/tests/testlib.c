/*
 * MIT License
 *
 * Copyright (c) 2019 Tskit Developers
 *
 * Permission is hereby granted, free of charge, to any person obtaining a copy
 * of this software and associated documentation files (the "Software"), to deal
 * in the Software without restriction, including without limitation the rights
 * to use, copy, modify, merge, publish, distribute, sublicense, and/or sell
 * copies of the Software, and to permit persons to whom the Software is
 * furnished to do so, subject to the following conditions:
 *
 * The above copyright notice and this permission notice shall be included in all
 * copies or substantial portions of the Software.
 *
 * THE SOFTWARE IS PROVIDED "AS IS", WITHOUT WARRANTY OF ANY KIND, EXPRESS OR
 * IMPLIED, INCLUDING BUT NOT LIMITED TO THE WARRANTIES OF MERCHANTABILITY,
 * FITNESS FOR A PARTICULAR PURPOSE AND NONINFRINGEMENT. IN NO EVENT SHALL THE
 * AUTHORS OR COPYRIGHT HOLDERS BE LIABLE FOR ANY CLAIM, DAMAGES OR OTHER
 * LIABILITY, WHETHER IN AN ACTION OF CONTRACT, TORT OR OTHERWISE, ARISING FROM,
 * OUT OF OR IN CONNECTION WITH THE SOFTWARE OR THE USE OR OTHER DEALINGS IN THE
 * SOFTWARE.
 */

#include "testlib.h"

char *_tmp_file_name;
FILE *_devnull;

/* Simple single tree example. */
const char *single_tree_ex_nodes = /*          6          */
    "1  0   -1   -1\n"             /*         / \         */
    "1  0   -1   -1\n"             /*        /   \        */
    "1  0   -1   -1\n"             /*       /     \       */
    "1  0   -1   -1\n"             /*      /       5      */
    "0  1   -1   -1\n"             /*     4       / \     */
    "0  2   -1   -1\n"             /*    / \     /   \    */
    "0  3   -1   -1\n";            /*   0   1   2     3   */
const char *single_tree_ex_edges = "0  1   4   0,1\n"
                                   "0  1   5   2,3\n"
                                   "0  1   6   4,5\n";
const char *single_tree_ex_sites = "0.125  0\n"
                                   "0.25   0\n"
                                   "0.5    0\n";
const char *single_tree_ex_mutations
    = "0    2     1   -1\n"
      "1    4     1   -1\n"
      "1    0     0   1\n"  /* Back mutation over 0 */
      "2    0     1   -1\n" /* recurrent mutations over samples */
      "2    1     1   -1\n"
      "2    2     1   -1\n"
      "2    3     1   -1\n";

/*** Example from the PLOS paper ***/
/*
0.25┊     8   ┊         ┊         ┊
    ┊   ┏━┻━┓ ┊         ┊         ┊
0.20┊   ┃   ┃ ┊         ┊   7     ┊
    ┊   ┃   ┃ ┊         ┊ ┏━┻━┓   ┊
0.17┊   6   ┃ ┊   6     ┊ ┃   ┃   ┊
    ┊ ┏━┻┓  ┃ ┊ ┏━┻━┓   ┊ ┃   ┃   ┊
0.09┊ ┃  5  ┃ ┊ ┃   5   ┊ ┃   5   ┊
    ┊ ┃ ┏┻┓ ┃ ┊ ┃ ┏━┻┓  ┊ ┃ ┏━┻┓  ┊
0.07┊ ┃ ┃ ┃ ┃ ┊ ┃ ┃  4  ┊ ┃ ┃  4  ┊
    ┊ ┃ ┃ ┃ ┃ ┊ ┃ ┃ ┏┻┓ ┊ ┃ ┃ ┏┻┓ ┊
0.00┊ 0 1 3 2 ┊ 0 1 2 3 ┊ 0 1 2 3 ┊
  0.00      2.00      7.00      10.00
*/
const char *paper_ex_nodes = "1  0       -1   0\n"
                             "1  0       -1   0\n"
                             "1  0       -1   1\n"
                             "1  0       -1   1\n"
                             "0  0.071   -1   -1\n"
                             "0  0.090   -1   -1\n"
                             "0  0.170   -1   -1\n"
                             "0  0.202   -1   -1\n"
                             "0  0.253   -1   -1\n";
const char *paper_ex_edges = "2 10 4 2\n"
                             "2 10 4 3\n"
                             "0 10 5 1\n"
                             "0 2  5 3\n"
                             "2 10 5 4\n"
                             "0 7  6 0,5\n"
                             "7 10 7 0,5\n"
                             "0 2  8 2,6\n";
/* We make one mutation for each tree */
const char *paper_ex_sites = "1      0\n"
                             "4.5    0\n"
                             "8.5    0\n";
const char *paper_ex_mutations = "0      2   1\n"
                                 "1      0   1\n"
                                 "2      5   1\n";
<<<<<<< HEAD
/* Three (diploid) indivduals with an offspring */
=======
/* Two (diploid) individuals */
>>>>>>> d0fbaa74
const char *paper_ex_individuals = "0      0.2,1.5    -1,-1\n"
                                   "0      0.0,0.0    -1,-1\n";

/*** An example of a nonbinary tree sequence ***/
/*
0.41┊          12     ┊         12      ┊
    ┊           ┃     ┊          ┃      ┊
0.28┊           ┃     ┊          ┃      ┊
    ┊           ┃     ┊          ┃      ┊
0.13┊          10     ┊         10      ┊
    ┊         ┏━╋━┓   ┊         ┏┻┓     ┊
0.07┊         ┃ ┃ ┃   ┊         ┃ ┃     ┊
    ┊         ┃ ┃ ┃   ┊         ┃ ┃     ┊
0.01┊         ┃ ┃ ┃   ┊         ┃ ┃     ┊
    ┊         ┃ ┃ ┃   ┊         ┃ ┃     ┊
0.00┊ 0 1 2 3 4 5 7 6 ┊ 0 1 2 3 4 7 5 6 ┊
*/
const char *nonbinary_ex_nodes = "1  0       0   -1\n"
                                 "1  0       0   -1\n"
                                 "1  0       0   -1\n"
                                 "1  0       0   -1\n"
                                 "1  0       0   -1\n"
                                 "1  0       0   -1\n"
                                 "1  0       0   -1\n"
                                 "1  0       0   -1\n"
                                 "0  0.01    0   -1\n"
                                 "0  0.068   0   -1\n"
                                 "0  0.130   0   -1\n"
                                 "0  0.279   0   -1\n"
                                 "0  0.405   0   -1\n";
const char *nonbinary_ex_edges = "0	100	8	0,1,2,3\n"
                                 "0	100	9	6,8\n"
                                 "0  100 10  4\n"
                                 "0  17  10  5\n"
                                 "0  100 10  7\n"
                                 "17	100	11	5,9\n"
                                 "0	17	12	9\n"
                                 "0  100 12  10\n"
                                 "17	100	12	11";
const char *nonbinary_ex_sites = "1  0\n"
                                 "18 0\n";
const char *nonbinary_ex_mutations = "0    2   1\n"
                                     "1    11  1";

/*** An example of a tree sequence with unary nodes. ***/
/*
0.25┊     8   ┊   8     ┊         ┊
    ┊   ┏━┻━┓ ┊   ┃     ┊         ┊
0.20┊   ┃   7 ┊   ┃     ┊   7     ┊
    ┊   ┃   ┃ ┊   ┃     ┊ ┏━┻━┓   ┊
0.17┊   6   ┃ ┊   6     ┊ ┃   ┃   ┊
    ┊ ┏━┻┓  ┃ ┊ ┏━┻━┓   ┊ ┃   ┃   ┊
0.09┊ ┃  5  ┃ ┊ ┃   5   ┊ ┃   5   ┊
    ┊ ┃ ┏┻┓ ┃ ┊ ┃ ┏━┻┓  ┊ ┃ ┏━┻┓  ┊
0.07┊ ┃ ┃ ┃ ┃ ┊ ┃ ┃  4  ┊ ┃ ┃  4  ┊
    ┊ ┃ ┃ ┃ ┃ ┊ ┃ ┃ ┏┻┓ ┊ ┃ ┃ ┏┻┓ ┊
0.00┊ 0 1 3 2 ┊ 0 1 2 3 ┊ 0 1 2 3 ┊
  0.00      2.00      7.00      10.00
*/
const char *unary_ex_nodes = "1  0       0  -1\n"
                             "1  0       0  -1\n"
                             "1  0       0  -1\n"
                             "1  0       0  -1\n"
                             "0  0.071   0  -1\n"
                             "0  0.090   0  -1\n"
                             "0  0.170   0  -1\n"
                             "0  0.202   0  -1\n"
                             "0  0.253   0  -1\n";
const char *unary_ex_edges = "2 10 4 2,3\n"
                             "0 10 5 1\n"
                             "0 2  5 3\n"
                             "2 10 5 4\n"
                             "0 7  6 0,5\n"
                             "7 10 7 0\n"
                             "0 2  7 2\n"
                             "7 10 7 5\n"
                             "0 7  8 6\n"
                             "0 2  8 7\n";

/* We make one mutation for each tree, over unary nodes if they exist */
const char *unary_ex_sites = "1.0    0\n"
                             "4.5    0\n"
                             "8.5    0\n";
const char *unary_ex_mutations = "0    2   1\n"
                                 "1    6   1\n"
                                 "2    5   1\n";

/* An example of a simple tree sequence with multiple marginal trees. */

/* Simple single tree example. */
const char *multiple_tree_ex_nodes = /*                                    */
    "1  0   -1   -1\n"               /*         6        |                */
    "1  0   -1   -1\n"               /*        / \       |                 */
    "1  0   -1   -1\n"               /*       /   \      |     5           */
    "0  1   -1   -1\n"               /*      4     \     |    / \          */
    "0  2   -1   -1\n"               /*     / \     \    |   /   3         */
    "0  3   -1   -1\n"               /*    /   \     \   |  /   / \        */
    "0  4   -1   -1\n";              /*   0     1     2  | 0   1   2       */
                                     /* |----------------|---------------| */
                                     /* 0                1               2 */

const char *multiple_tree_ex_edges = "0.7  1.0   3   1,2\n"
                                     "0.0  0.7   4   0,1\n"
                                     "0.7  1.0   5   0,3\n"
                                     "0.0  0.7   6   2,4\n";

/* Odd topology -- different roots. */

const char *odd_tree1_ex_nodes = /*        |       |   5    */
    "1  0   -1  -1\n"            /*        |   4   |   |    */
    "1  0   -1  -1\n"            /*    3   |   |   |   |    */
    "0  1   -1  -1\n"            /*    |   |   |   |   |    */
    "0  2   -1   -1\n"           /*    2   |   2   |   2    */
    "0  3   -1   -1\n"           /*   / \  |  / \  |  / \   */
    "0  4   -1   -1\n";          /*  0   1 | 0   1 | 0   1  */
                                 /* |------|-------|------| */
                                 /* 0.0    0.2     0.7   1.0*/

const char *odd_tree1_ex_edges = "0.0   1.0 2   0,1\n"
                                 "0.0   0.2 3   2\n"
                                 "0.2   0.7 4   2\n"
                                 "0.7   1.0 4   2\n";

/* An example where some samples descend from other samples, and multiple roots */

const char *multi_root_tree_ex_nodes = "1  0   -1  -1\n" /*  4     5 */
                                       "1  0   -1  -1\n" /*  |     | */
                                       "1  1   -1  -1\n" /*  2     3 */
                                       "1  1   -1  -1\n" /*  |     | */
                                       "0  2   -1  -1\n" /*  0     1 */
                                       "0  2   -1  -1\n";

const char *multi_root_tree_ex_edges = "0   1   2   0\n"
                                       "0   1   3   1\n"
                                       "0   1   4   2\n"
                                       "0   1   5   3\n";

/* Examples of tree sequences where samples have different paths to the same ancestor. */

const char *multi_path_tree_ex_nodes = /*       5        |             */
    "1  0   -1  -1\n"                  /*      / \       |             */
    "1  0   -1  -1\n"                  /*     /   4      |     4       */
    "1  0   -1  -1\n"                  /*    /   / \     |    / \      */
    "0  1   -1  -1\n"                  /*   /   /   \    |   3   \     */
    "0  2   -1  -1\n"                  /*  /   /     \   |  / \   \    */
    "0  3   -1  -1\n";                 /* 0   2       1  | 0   2   1   */
                                       /*----------------|------------ */
                                       /*0.0            0.2         1.0*/

const char *multi_path_tree_ex_edges = "0.2 1.0 3   0\n"
                                       "0.2 1.0 3   2\n"
                                       "0.0 1.0 4   1\n"
                                       "0.0 0.2 4   2\n"
                                       "0.2 1.0 4   3\n"
                                       "0.0 0.2 5   0\n"
                                       "0.0 0.2 5   4\n";

const char *multi_path_tree_ex2_nodes = "1  0   -1  -1\n"
                                        "1  0   -1  -1\n"
                                        "0  1   -1  -1\n"
                                        "0  2   -1  -1\n"
                                        "0  3   -1  -1\n";

const char *multi_path_tree_ex2_edges = "0.6 1.0 2   1\n"
                                        "0.0 1.0 3   0\n"
                                        "0.0 0.6 4   1\n"
                                        "0.6 1.0 4   2\n"
                                        "0.0 1.0 4   3\n";

/* An example of a tree sequence with internally sampled nodes. */

/*
1.20┊         ┊     8   ┊         ┊
    ┊         ┊   ┏━┻━┓ ┊         ┊
1.00┊   7     ┊   ┃   ┃ ┊         ┊
    ┊ ┏━┻━┓   ┊   ┃   ┃ ┊         ┊
0.70┊ ┃   ┃   ┊   ┃   ┃ ┊   6     ┊
    ┊ ┃   ┃   ┊   ┃   ┃ ┊ ┏━┻━┓   ┊
0.50┊ ┃   5   ┊   5   ┃ ┊ ┃   5   ┊
    ┊ ┃ ┏━┻┓  ┊  ┏┻━┓ ┃ ┊ ┃ ┏━┻┓  ┊
0.40┊ ┃ ┃  4  ┊  4  ┃ ┃ ┊ ┃ ┃  4  ┊
    ┊ ┃ ┃ ┏┻┓ ┊ ┏┻┓ ┃ ┃ ┊ ┃ ┃ ┏┻┓ ┊
0.20┊ ┃ ┃ ┃ 3 ┊ ┃ ┃ ┃ 3 ┊ ┃ ┃ ┃ 3 ┊
    ┊ ┃ ┃ ┃   ┊ ┃ ┃ ┃   ┊ ┃ ┃ ┃   ┊
0.10┊ ┃ 1 2   ┊ ┃ 2 1   ┊ ┃ 1 2   ┊
    ┊ ┃       ┊ ┃       ┊ ┃       ┊
0.00┊ 0       ┊ 0       ┊ 0       ┊
  0.00      2.00      8.00      10.00
*/

const char *internal_sample_ex_nodes = "1  0.0   0   -1\n"
                                       "1  0.1   0   -1\n"
                                       "1  0.1   0   -1\n"
                                       "1  0.2   0   -1\n"
                                       "0  0.4   0   -1\n"
                                       "1  0.5   0   -1\n"
                                       "0  0.7   0   -1\n"
                                       "0  1.0   0   -1\n"
                                       "0  1.2   0   -1\n";
const char *internal_sample_ex_edges = "2 8  4 0\n"
                                       "0 10 4 2\n"
                                       "0 2  4 3\n"
                                       "8 10 4 3\n"
                                       "0 10 5 1,4\n"
                                       "8 10 6 0,5\n"
                                       "0 2  7 0,5\n"
                                       "2 8  8 3,5\n";
/* We make one mutation for each tree, some above the internal node */
const char *internal_sample_ex_sites = "1.0    0\n"
                                       "4.5    0\n"
                                       "8.5    0\n";
const char *internal_sample_ex_mutations = "0    2   1\n"
                                           "1    5   1\n"
                                           "2    5   1\n";

/*** An example of a tree sequence with multiple roots. ***/
/*
0.90┊             ┊ 11          ┊             ┊
    ┊             ┊ ┏┻┓         ┊             ┊
0.80┊ 10          ┊ ┃ ┃         ┊             ┊
    ┊ ┏┻┓         ┊ ┃ ┃         ┊             ┊
0.40┊ ┃ ┃   9     ┊ ┃ ┃    9    ┊     9       ┊
    ┊ ┃ ┃ ┏━┻┓    ┊ ┃ ┃  ┏━┻━┓  ┊   ┏━┻━━┓    ┊
0.30┊ ┃ ┃ ┃  ┃    ┊ ┃ ┃  8   ┃  ┊   ┃    8    ┊
    ┊ ┃ ┃ ┃  ┃    ┊ ┃ ┃ ┏┻┓  ┃  ┊   ┃   ┏┻┓   ┊
0.20┊ ┃ ┃ ┃  7    ┊ ┃ ┃ ┃ ┃  7  ┊   7   ┃ ┃   ┊
    ┊ ┃ ┃ ┃ ┏┻┓   ┊ ┃ ┃ ┃ ┃ ┏┻┓ ┊  ┏┻━┓ ┃ ┃   ┊
0.10┊ ┃ ┃ ┃ ┃ ┃   ┊ ┃ ┃ ┃ ┃ ┃ ┃ ┊  6  ┃ ┃ ┃   ┊
    ┊ ┃ ┃ ┃ ┃ ┃   ┊ ┃ ┃ ┃ ┃ ┃ ┃ ┊ ┏┻┓ ┃ ┃ ┃   ┊
0.00┊ 0 1 2 3 4 5 ┊ 0 5 1 2 3 4 ┊ 0 3 4 1 2 5 ┊
  0.00          4.00          8.00          10.00
*/
const char *multiroot_ex_nodes = "1  0.0  0  -1\n"
                                 "1  0.0  0  -1\n"
                                 "1  0.0  0  -1\n"
                                 "1  0.0  0  -1\n"
                                 "1  0.0  0  -1\n"
                                 "1  0.0  0  -1\n"
                                 "0  0.1  0  -1\n"
                                 "0  0.2  0  -1\n"
                                 "0  0.3  0  -1\n"
                                 "0  0.4  0  -1\n"
                                 "0  0.8  0  -1\n"
                                 "0  0.9  0  -1\n";
const char *multiroot_ex_edges = "8  10  6   0,3\n"
                                 "0  8   7   3\n"
                                 "0  10  7   4\n"
                                 "8  10  7   6\n"
                                 "4  10  8   1,2\n"
                                 "0  4   9   2\n"
                                 "0  10  9   7\n"
                                 "4  10  9   8\n"
                                 "0  4   10  0,1\n"
                                 "4  8   11  0,5\n";

/* We make one mutation over each root node */
const char *multiroot_ex_sites = "1.0    0\n"
                                 "2.0    0\n"
                                 "3.0    0\n"
                                 "5.0    0\n"
                                 "6.0    0\n"
                                 "8.0    0\n"
                                 "9.0    0\n";
const char *multiroot_ex_mutations = "0    10  1\n"
                                     "1    9   1\n"
                                     "2    5   1\n"
                                     "3    11  1\n"
                                     "4    9   1\n"
                                     "5    9   1\n"
                                     "6    5   1\n";

/*** An example of a empty tree sequence. ***/
const char *empty_ex_nodes = "1  0.0  0  -1\n"
                             "1  0.0  0  -1\n"
                             "1  0.0  0  -1\n"
                             "1  0.0  0  -1\n"
                             "1  0.0  0  -1\n"
                             "1  0.0  0  -1\n";
const char *empty_ex_edges = "";

/* Simple utilities to parse text so we can write declaritive
 * tests. This is not intended as a robust general input mechanism.
 */

void
parse_nodes(const char *text, tsk_node_table_t *node_table)
{
    int ret;
    size_t c, k;
    size_t MAX_LINE = 1024;
    char line[MAX_LINE];
    const char *whitespace = " \t";
    char *p;
    double time;
    int flags, population, individual;
    char *name;

    c = 0;
    while (text[c] != '\0') {
        /* Fill in the line */
        k = 0;
        while (text[c] != '\n' && text[c] != '\0') {
            CU_ASSERT_FATAL(k < MAX_LINE - 1);
            line[k] = text[c];
            c++;
            k++;
        }
        if (text[c] == '\n') {
            c++;
        }
        line[k] = '\0';
        p = strtok(line, whitespace);
        CU_ASSERT_FATAL(p != NULL);
        flags = atoi(p);
        p = strtok(NULL, whitespace);
        CU_ASSERT_FATAL(p != NULL);
        time = atof(p);
        p = strtok(NULL, whitespace);
        CU_ASSERT_FATAL(p != NULL);
        population = atoi(p);
        p = strtok(NULL, whitespace);
        if (p == NULL) {
            individual = -1;
        } else {
            individual = atoi(p);
            p = strtok(NULL, whitespace);
        }
        if (p == NULL) {
            name = "";
        } else {
            name = p;
        }
        ret = tsk_node_table_add_row(
            node_table, flags, time, population, individual, name, strlen(name));
        CU_ASSERT_FATAL(ret >= 0);
    }
}

void
parse_edges(const char *text, tsk_edge_table_t *edge_table)
{
    int ret;
    size_t c, k;
    size_t MAX_LINE = 1024;
    char line[MAX_LINE], sub_line[MAX_LINE];
    const char *whitespace = " \t";
    char *p, *q;
    double left, right;
    tsk_id_t parent, child;
    uint32_t num_children;

    c = 0;
    while (text[c] != '\0') {
        /* Fill in the line */
        k = 0;
        while (text[c] != '\n' && text[c] != '\0') {
            CU_ASSERT_FATAL(k < MAX_LINE - 1);
            line[k] = text[c];
            c++;
            k++;
        }
        if (text[c] == '\n') {
            c++;
        }
        line[k] = '\0';
        p = strtok(line, whitespace);
        CU_ASSERT_FATAL(p != NULL);
        left = atof(p);
        p = strtok(NULL, whitespace);
        CU_ASSERT_FATAL(p != NULL);
        right = atof(p);
        p = strtok(NULL, whitespace);
        CU_ASSERT_FATAL(p != NULL);
        parent = atoi(p);
        num_children = 0;
        p = strtok(NULL, whitespace);
        CU_ASSERT_FATAL(p != NULL);

        num_children = 1;
        q = p;
        while (*q != '\0') {
            if (*q == ',') {
                num_children++;
            }
            q++;
        }
        CU_ASSERT_FATAL(num_children >= 1);
        strncpy(sub_line, p, MAX_LINE);
        q = strtok(sub_line, ",");
        for (k = 0; k < num_children; k++) {
            CU_ASSERT_FATAL(q != NULL);
            child = atoi(q);
            ret = tsk_edge_table_add_row(
                edge_table, left, right, parent, child, NULL, 0);
            CU_ASSERT_FATAL(ret >= 0);
            q = strtok(NULL, ",");
        }
        CU_ASSERT_FATAL(q == NULL);
    }
}

void
parse_sites(const char *text, tsk_site_table_t *site_table)
{
    int ret;
    size_t c, k;
    size_t MAX_LINE = 1024;
    char line[MAX_LINE];
    double position;
    char ancestral_state[MAX_LINE];
    const char *whitespace = " \t";
    char *p;

    c = 0;
    while (text[c] != '\0') {
        /* Fill in the line */
        k = 0;
        while (text[c] != '\n' && text[c] != '\0') {
            CU_ASSERT_FATAL(k < MAX_LINE - 1);
            line[k] = text[c];
            c++;
            k++;
        }
        if (text[c] == '\n') {
            c++;
        }
        line[k] = '\0';
        p = strtok(line, whitespace);
        CU_ASSERT_FATAL(p != NULL);
        position = atof(p);
        p = strtok(NULL, whitespace);
        CU_ASSERT_FATAL(p != NULL);
        strncpy(ancestral_state, p, MAX_LINE);
        ret = tsk_site_table_add_row(
            site_table, position, ancestral_state, strlen(ancestral_state), NULL, 0);
        CU_ASSERT_FATAL(ret >= 0);
    }
}

void
parse_mutations(const char *text, tsk_mutation_table_t *mutation_table)
{
    int ret;
    size_t c, k;
    size_t MAX_LINE = 1024;
    char line[MAX_LINE];
    const char *whitespace = " \t";
    char *p;
    tsk_id_t node, site, parent;
    double time;
    char derived_state[MAX_LINE];

    /* site, node, derived_state, [parent, time] */
    c = 0;
    while (text[c] != '\0') {
        /* Fill in the line */
        k = 0;
        while (text[c] != '\n' && text[c] != '\0') {
            CU_ASSERT_FATAL(k < MAX_LINE - 1);
            line[k] = text[c];
            c++;
            k++;
        }
        if (text[c] == '\n') {
            c++;
        }
        line[k] = '\0';
        p = strtok(line, whitespace);
        site = atoi(p);
        CU_ASSERT_FATAL(p != NULL);
        p = strtok(NULL, whitespace);
        CU_ASSERT_FATAL(p != NULL);
        node = atoi(p);
        p = strtok(NULL, whitespace);
        CU_ASSERT_FATAL(p != NULL);
        strncpy(derived_state, p, MAX_LINE);
        parent = TSK_NULL;
        p = strtok(NULL, whitespace);
        if (p != NULL) {
            parent = atoi(p);
        }
        time = TSK_UNKNOWN_TIME;
        p = strtok(NULL, whitespace);
        if (p != NULL) {
            time = atof(p);
        }
        ret = tsk_mutation_table_add_row(mutation_table, site, node, parent, time,
            derived_state, strlen(derived_state), NULL, 0);
        CU_ASSERT_FATAL(ret >= 0);
    }
}

void
parse_individuals(const char *text, tsk_individual_table_t *individual_table)
{
    int ret;
    size_t c, k;
    size_t MAX_LINE = 1024;
    char line[MAX_LINE];
    char sub_line[MAX_LINE];
    const char *whitespace = " \t";
    char *p, *q;
    char *p_cont, *q_cont; // re-entrant pointers for strtok_r
    double location[MAX_LINE];
    int location_len;
    tsk_id_t parents[MAX_LINE];
    int parents_len;
    int flags;
    char *name;

    c = 0;
    while (text[c] != '\0') {
        /* Fill in the line */
        k = 0;
        while (text[c] != '\n' && text[c] != '\0') {
            CU_ASSERT_FATAL(k < MAX_LINE - 1);
            line[k] = text[c];
            c++;
            k++;
        }
        if (text[c] == '\n') {
            c++;
        }
        line[k] = '\0';
        p = strtok_r(line, whitespace, &p_cont);
        CU_ASSERT_FATAL(p != NULL);
        flags = atoi(p);

        p = strtok_r(NULL, whitespace, &p_cont);
        CU_ASSERT_FATAL(p != NULL);
        // the locations are comma-separated
        location_len = 1;
        q = p;
        while (*q != '\0') {
            if (*q == ',') {
                location_len++;
            }
            q++;
        }
        CU_ASSERT_FATAL(location_len >= 1);
        strncpy(sub_line, p, MAX_LINE);
        q = strtok_r(sub_line, ",", &q_cont);
        for (k = 0; k < location_len; k++) {
            CU_ASSERT_FATAL(q != NULL);
            location[k] = atof(q);
            q = strtok_r(NULL, ",", &q_cont);
        }
        CU_ASSERT_FATAL(q == NULL);
<<<<<<< HEAD
        p = strtok_r(NULL, whitespace, &p_cont);
        // the parents are comma-separated
        parents_len = 1;
        q = p;
        while (*q != '\0') {
            if (*q == ',') {
                parents_len++;
            }
            q++;
        }
        CU_ASSERT_FATAL(parents_len >= 1);
        strncpy(sub_line, p, MAX_LINE);
        q = strtok_r(sub_line, ",", &q_cont);
        for (k = 0; k < parents_len; k++) {
            CU_ASSERT_FATAL(q != NULL);
            parents[k] = atoi(q);
            q = strtok_r(NULL, ",", &q_cont);
        }
        CU_ASSERT_FATAL(q == NULL);
        p = strtok_r(NULL, whitespace, &p_cont);
        if (p == NULL) {
            name = "";
        } else {
            name = p;
=======

        /* parents and name are optional */
        p = strtok_r(NULL, whitespace, &p_cont);
        parents_len = 0;
        name = "";
        if (p != NULL) {
            // the parents are comma-separated
            parents_len = 1;
            q = p;
            while (*q != '\0') {
                if (*q == ',') {
                    parents_len++;
                }
                q++;
            }
            CU_ASSERT_FATAL(parents_len >= 1);
            strncpy(sub_line, p, MAX_LINE);
            q = strtok_r(sub_line, ",", &q_cont);
            for (k = 0; k < parents_len; k++) {
                CU_ASSERT_FATAL(q != NULL);
                parents[k] = atoi(q);
                q = strtok_r(NULL, ",", &q_cont);
            }
            CU_ASSERT_FATAL(q == NULL);
            p = strtok_r(NULL, whitespace, &p_cont);
            if (p != NULL) {
                name = p;
            }
>>>>>>> d0fbaa74
        }
        ret = tsk_individual_table_add_row(individual_table, flags, location,
            location_len, parents, parents_len, name, strlen(name));
        CU_ASSERT_FATAL(ret >= 0);
    }
}

void
tsk_treeseq_from_text(tsk_treeseq_t *ts, double sequence_length, const char *nodes,
    const char *edges, const char *migrations, const char *sites, const char *mutations,
    const char *individuals, const char *provenance, tsk_flags_t tc_options)
{
    int ret;
    tsk_table_collection_t tables;
    tsk_id_t max_population_id;
    tsk_size_t j;

    CU_ASSERT_FATAL(ts != NULL);
    CU_ASSERT_FATAL(nodes != NULL);
    CU_ASSERT_FATAL(edges != NULL);
    /* Not supporting provenance here for now */
    CU_ASSERT_FATAL(provenance == NULL);

    ret = tsk_table_collection_init(&tables, tc_options);
    CU_ASSERT_EQUAL_FATAL(ret, 0);
    tables.sequence_length = sequence_length;
    parse_nodes(nodes, &tables.nodes);
    parse_edges(edges, &tables.edges);
    if (sites != NULL) {
        parse_sites(sites, &tables.sites);
    }
    if (mutations != NULL) {
        parse_mutations(mutations, &tables.mutations);
    }
    if (individuals != NULL) {
        parse_individuals(individuals, &tables.individuals);
    }
    /* We need to add in populations if they are referenced */
    max_population_id = -1;
    for (j = 0; j < tables.nodes.num_rows; j++) {
        max_population_id = TSK_MAX(max_population_id, tables.nodes.population[j]);
    }
    if (max_population_id >= 0) {
        for (j = 0; j <= (tsk_size_t) max_population_id; j++) {
            ret = tsk_population_table_add_row(&tables.populations, NULL, 0);
            CU_ASSERT_EQUAL_FATAL(ret, j);
        }
    }

    ret = tsk_treeseq_init(ts, &tables, TSK_BUILD_INDEXES);
    /* tsk_treeseq_print_state(ts, stdout); */
    /* printf("ret = %s\n", tsk_strerror(ret)); */
    CU_ASSERT_EQUAL_FATAL(ret, 0);
    tsk_table_collection_free(&tables);
}

/* Returns a tree sequence consisting of a single tree with n samples. This
 * is a full example of the data model, with values included for all fields.
 */
tsk_treeseq_t *
caterpillar_tree(tsk_size_t n, tsk_size_t num_sites, tsk_size_t num_mutations)
{
    int ret;
    tsk_treeseq_t *ts = malloc(sizeof(tsk_treeseq_t));
    tsk_table_collection_t tables;
    tsk_id_t j, k, last_node, u;
    int state, m;
    double position[2];
    tsk_id_t parents[2] = { -1, -1 };
    const char *states[] = { "0", "1" };
    const char *metadata[] = { "This", "is", "some", "metadata" };
    const int num_metadatas = sizeof(metadata) / sizeof(*metadata);
    const char *metadata_schema = "mock metadata schema";
    const char *ts_metadata = "This is a caterpillar tree";
    const char *ts_metadata_schema = "The metadata is an example";
    const char *prov_timestamp = "a timestamp, should be ISO8601";
    const char *prov_record = "Produced by caterpillar_tree for testing purposes";

    CU_ASSERT_FATAL(ts != NULL);
    ret = tsk_table_collection_init(&tables, 0);
    CU_ASSERT_EQUAL_FATAL(ret, 0);

    CU_ASSERT_FATAL(num_sites > 0 && num_mutations < n - 1);

    tables.sequence_length = 1.0;

    tsk_table_collection_set_metadata(&tables, ts_metadata, strlen(ts_metadata));
    tsk_table_collection_set_metadata_schema(
        &tables, ts_metadata_schema, strlen(ts_metadata_schema));
    tsk_population_table_set_metadata_schema(
        &tables.populations, metadata_schema, strlen(metadata_schema));
    tsk_individual_table_set_metadata_schema(
        &tables.individuals, metadata_schema, strlen(metadata_schema));
    tsk_node_table_set_metadata_schema(
        &tables.nodes, metadata_schema, strlen(metadata_schema));
    tsk_edge_table_set_metadata_schema(
        &tables.edges, metadata_schema, strlen(metadata_schema));
    tsk_site_table_set_metadata_schema(
        &tables.sites, metadata_schema, strlen(metadata_schema));
    tsk_mutation_table_set_metadata_schema(
        &tables.mutations, metadata_schema, strlen(metadata_schema));
    tsk_migration_table_set_metadata_schema(
        &tables.migrations, metadata_schema, strlen(metadata_schema));

    for (j = 0; j < (tsk_id_t) n; j++) {
        position[0] = j;
        position[1] = j;
        m = j % num_metadatas;
        ret = tsk_population_table_add_row(
            &tables.populations, metadata[m], strlen(metadata[m]));
        CU_ASSERT_EQUAL_FATAL(ret, j);
<<<<<<< HEAD
        ret = tsk_individual_table_add_row(&tables.individuals, 0, position, 2, NULL, 0,
            metadata[m], strlen(metadata[m]));
=======
        ret = tsk_individual_table_add_row(&tables.individuals, 0, position, 2, parents,
            2, metadata[m], strlen(metadata[m]));
>>>>>>> d0fbaa74
        CU_ASSERT_EQUAL_FATAL(ret, j);
        ret = tsk_node_table_add_row(&tables.nodes, TSK_NODE_IS_SAMPLE, 0, j, j,
            metadata[m], strlen(metadata[m]));
        CU_ASSERT_EQUAL_FATAL(ret, j);
    }
    last_node = 0;
    for (j = 0; j < n - 1; j++) {
        m = j % num_metadatas;
        ret = tsk_node_table_add_row(
            &tables.nodes, 0, j + 1, j % n, TSK_NULL, metadata[m], strlen(metadata[m]));
        CU_ASSERT_FATAL(ret >= 0);
        u = ret;
        ret = tsk_edge_table_add_row(
            &tables.edges, 0, 1, u, last_node, metadata[m], strlen(metadata[m]));
        CU_ASSERT_FATAL(ret >= 0);
        ret = tsk_edge_table_add_row(
            &tables.edges, 0, 1, u, j + 1, metadata[m], strlen(metadata[m]));
        CU_ASSERT_FATAL(ret >= 0);
        last_node = u;
    }
    for (j = 0; j < num_sites; j++) {
        m = j % num_metadatas;
        ret = tsk_site_table_add_row(&tables.sites, (j + 1) / (double) n, states[0],
            strlen(states[0]), metadata[m], strlen(metadata[m]));
        CU_ASSERT_FATAL(ret >= 0);
        u = 2 * n - 3;
        state = 0;
        for (k = 0; k < num_mutations; k++) {
            m = k % num_metadatas;
            state = (state + 1) % 2;
            ret = tsk_mutation_table_add_row(&tables.mutations, j, u, TSK_NULL,
                tables.nodes.time[u], states[state], strlen(states[state]), metadata[m],
                strlen(metadata[m]));
            CU_ASSERT_FATAL(ret >= 0);
            u--;
        }
    }
    ret = tsk_provenance_table_add_row(&tables.provenances, prov_timestamp,
        strlen(prov_timestamp), prov_record, strlen(prov_record));
    CU_ASSERT_EQUAL_FATAL(ret, 0);

    /* TODO make these consistent with the caterpillar tree topology. */
    for (j = 0; j < n - 1; j++) {
        m = j % num_metadatas;
        ret = tsk_migration_table_add_row(&tables.migrations, 0, 1, j, j, j + 1, j + 1.5,
            metadata[m], strlen(metadata[m]));
        CU_ASSERT_FATAL(ret >= 0);
    }

    ret = tsk_table_collection_sort(&tables, 0, 0);
    CU_ASSERT_EQUAL_FATAL(ret, 0);
    ret = tsk_table_collection_build_index(&tables, 0);
    CU_ASSERT_EQUAL_FATAL(ret, 0);
    ret = tsk_table_collection_compute_mutation_parents(&tables, 0);
    CU_ASSERT_EQUAL_FATAL(ret, 0);
    ret = tsk_treeseq_init(ts, &tables, 0);
    CU_ASSERT_EQUAL_FATAL(ret, 0);
    tsk_table_collection_free(&tables);
    return ts;
}

void
unsort_edges(tsk_edge_table_t *edges, size_t start)
{
    size_t j, k;
    size_t n = edges->num_rows - start;
    tsk_edge_t *buff = malloc(n * sizeof(tsk_edge_t));
    CU_ASSERT_FATAL(buff != NULL);

    for (j = 0; j < n; j++) {
        k = start + j;
        buff[j].left = edges->left[k];
        buff[j].right = edges->right[k];
        buff[j].parent = edges->parent[k];
        buff[j].child = edges->child[k];
    }
    for (j = 0; j < n; j++) {
        k = start + j;
        edges->left[k] = buff[n - j - 1].left;
        edges->right[k] = buff[n - j - 1].right;
        edges->parent[k] = buff[n - j - 1].parent;
        edges->child[k] = buff[n - j - 1].child;
    }
    free(buff);
}

static int
tskit_suite_init(void)
{
    int fd = -1;
    static char template[] = "/tmp/tsk_c_test_XXXXXX";

    _tmp_file_name = NULL;
    _devnull = NULL;

    _tmp_file_name = malloc(sizeof(template));
    if (_tmp_file_name == NULL) {
        return CUE_NOMEMORY;
    }
    strcpy(_tmp_file_name, template);
    fd = mkstemp(_tmp_file_name);
    if (fd == -1) {
        return CUE_SINIT_FAILED;
    }
    close(fd);
    _devnull = fopen("/dev/null", "w");
    if (_devnull == NULL) {
        return CUE_SINIT_FAILED;
    }
    return CUE_SUCCESS;
}

static int
tskit_suite_cleanup(void)
{
    if (_tmp_file_name != NULL) {
        unlink(_tmp_file_name);
        free(_tmp_file_name);
    }
    if (_devnull != NULL) {
        fclose(_devnull);
    }
    return CUE_SUCCESS;
}

static void
handle_cunit_error(void)
{
    fprintf(stderr, "CUnit error occured: %d: %s\n", CU_get_error(), CU_get_error_msg());
    exit(EXIT_FAILURE);
}

int
test_main(CU_TestInfo *tests, int argc, char **argv)
{
    int ret;
    CU_pTest test;
    CU_pSuite suite;
    CU_SuiteInfo suites[] = {
        {
            .pName = "tskit",
            .pInitFunc = tskit_suite_init,
            .pCleanupFunc = tskit_suite_cleanup,
            .pTests = tests,
        },
        CU_SUITE_INFO_NULL,
    };
    if (CUE_SUCCESS != CU_initialize_registry()) {
        handle_cunit_error();
    }
    if (CUE_SUCCESS != CU_register_suites(suites)) {
        handle_cunit_error();
    }
    CU_basic_set_mode(CU_BRM_VERBOSE);

    if (argc == 1) {
        CU_basic_run_tests();
    } else if (argc == 2) {
        suite = CU_get_suite_by_name("tskit", CU_get_registry());
        if (suite == NULL) {
            printf("Suite not found\n");
            return EXIT_FAILURE;
        }
        test = CU_get_test_by_name(argv[1], suite);
        if (test == NULL) {
            printf("Test '%s' not found\n", argv[1]);
            return EXIT_FAILURE;
        }
        CU_basic_run_test(suite, test);
    } else {
        printf("usage: %s <test_name>\n", argv[0]);
        return EXIT_FAILURE;
    }

    ret = EXIT_SUCCESS;
    if (CU_get_number_of_tests_failed() != 0) {
        printf("Test failed!\n");
        ret = EXIT_FAILURE;
    }
    CU_cleanup_registry();
    return ret;
}<|MERGE_RESOLUTION|>--- conflicted
+++ resolved
@@ -90,11 +90,7 @@
 const char *paper_ex_mutations = "0      2   1\n"
                                  "1      0   1\n"
                                  "2      5   1\n";
-<<<<<<< HEAD
-/* Three (diploid) indivduals with an offspring */
-=======
 /* Two (diploid) individuals */
->>>>>>> d0fbaa74
 const char *paper_ex_individuals = "0      0.2,1.5    -1,-1\n"
                                    "0      0.0,0.0    -1,-1\n";
 
@@ -643,32 +639,6 @@
             q = strtok_r(NULL, ",", &q_cont);
         }
         CU_ASSERT_FATAL(q == NULL);
-<<<<<<< HEAD
-        p = strtok_r(NULL, whitespace, &p_cont);
-        // the parents are comma-separated
-        parents_len = 1;
-        q = p;
-        while (*q != '\0') {
-            if (*q == ',') {
-                parents_len++;
-            }
-            q++;
-        }
-        CU_ASSERT_FATAL(parents_len >= 1);
-        strncpy(sub_line, p, MAX_LINE);
-        q = strtok_r(sub_line, ",", &q_cont);
-        for (k = 0; k < parents_len; k++) {
-            CU_ASSERT_FATAL(q != NULL);
-            parents[k] = atoi(q);
-            q = strtok_r(NULL, ",", &q_cont);
-        }
-        CU_ASSERT_FATAL(q == NULL);
-        p = strtok_r(NULL, whitespace, &p_cont);
-        if (p == NULL) {
-            name = "";
-        } else {
-            name = p;
-=======
 
         /* parents and name are optional */
         p = strtok_r(NULL, whitespace, &p_cont);
@@ -697,7 +667,6 @@
             if (p != NULL) {
                 name = p;
             }
->>>>>>> d0fbaa74
         }
         ret = tsk_individual_table_add_row(individual_table, flags, location,
             location_len, parents, parents_len, name, strlen(name));
@@ -809,13 +778,8 @@
         ret = tsk_population_table_add_row(
             &tables.populations, metadata[m], strlen(metadata[m]));
         CU_ASSERT_EQUAL_FATAL(ret, j);
-<<<<<<< HEAD
-        ret = tsk_individual_table_add_row(&tables.individuals, 0, position, 2, NULL, 0,
-            metadata[m], strlen(metadata[m]));
-=======
         ret = tsk_individual_table_add_row(&tables.individuals, 0, position, 2, parents,
             2, metadata[m], strlen(metadata[m]));
->>>>>>> d0fbaa74
         CU_ASSERT_EQUAL_FATAL(ret, j);
         ret = tsk_node_table_add_row(&tables.nodes, TSK_NODE_IS_SAMPLE, 0, j, j,
             metadata[m], strlen(metadata[m]));
